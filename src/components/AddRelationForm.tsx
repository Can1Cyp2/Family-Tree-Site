--- conflicted
+++ resolved
@@ -337,10 +337,10 @@
             }
           }
 
-<<<<<<< HEAD
+
           // Auto-relationship detection and creation
           await createAutoRelationships(newMember, selectedFamilyMember, newRelatedRelationshipType);
-=======
+
           // If this is a sibling relationship, automatically add relationships with all existing siblings
           if (newRelatedRelationshipType === 'sibling') {
             console.log('Auto-sibling: Processing sibling relationship for', selectedFamilyMember.first_name);
@@ -394,7 +394,6 @@
               }
             }
           }
->>>>>>> b3d66da7
         }
 
         if (onRelationAdded) onRelationAdded(newMember);
