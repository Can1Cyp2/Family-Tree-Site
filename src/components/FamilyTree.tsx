--- conflicted
+++ resolved
@@ -13,10 +13,7 @@
   onAddRelatedMember: (member: FamilyMember) => void;
   onAddExistingRelationship: (member: FamilyMember) => void;
   onEditMember: (member: FamilyMember) => void;
-<<<<<<< HEAD
   onCloseTreeView?: () => void; // Optional close handler
-=======
->>>>>>> b3d66da7
 }
 
 interface TreeNode {
@@ -43,12 +40,9 @@
   onAddMember,
   onAddRelatedMember,
   onAddExistingRelationship,
-<<<<<<< HEAD
   onEditMember,
   onCloseTreeView
-=======
   onEditMember
->>>>>>> b3d66da7
 }) => {
   const [zoom, setZoom] = useState(1);
   const [pan, setPan] = useState({ x: 0, y: 0 });
@@ -217,14 +211,11 @@
       }
     });
 
-<<<<<<< HEAD
     console.log('Family groups found:', familyGroups.map((group, idx) => ({
       groupIndex: idx,
       members: group.map(n => `${n.member.first_name} (parents: ${n.parents.map(p => p.member.first_name).join(',')})`)
     })));
 
-=======
->>>>>>> b3d66da7
     // --- RECURSIVE TREE LAYOUT WITH SIBLING GROUPING ---
     let totalLayoutWidth = 100;
     // Helper to get a unique key for a set of parents
@@ -265,7 +256,7 @@
         familyUnit.forEach(member => {
           member.spouses.forEach(spouse => {
             if (!processed.has(spouse.member.id) && !familyUnit.some(m => m.member.id === spouse.member.id)) {
-<<<<<<< HEAD
+
               console.log(`Checking spouse ${spouse.member.first_name} of ${member.member.first_name}`);
               
               // Check if this person has ANY blood relationships (parent/child/sibling) with ANYONE in the family unit
@@ -303,16 +294,16 @@
                 familyUnit.push(spouse);
                 processed.add(spouse.member.id);
               }
-=======
+
               spousesToAdd.push(spouse);
               processed.add(spouse.member.id);
->>>>>>> b3d66da7
+
             }
           });
         });
         familyUnit.push(...spousesToAdd);
         
-<<<<<<< HEAD
+
         // Sort the family unit: prioritize spouses with shared children, then by family structure
         familyUnit.sort((a, b) => {
           // First, check if they share children (are spouses)
@@ -351,11 +342,9 @@
           }
           
           // If they don't share children, check if they're siblings
-=======
         // Sort the family unit: siblings first (by birth date), then spouses
         familyUnit.sort((a, b) => {
           // Check if both are siblings (have same parents)
->>>>>>> b3d66da7
           const aParents = a.parents.map(p => p.member.id).sort().join('-');
           const bParents = b.parents.map(p => p.member.id).sort().join('-');
           const aIsSibling = aParents === bParents && aParents !== '';
@@ -365,7 +354,6 @@
           if (aIsSibling && !bIsSibling) return -1;
           if (!aIsSibling && bIsSibling) return 1;
           
-<<<<<<< HEAD
           // If both are siblings, sort by family structure (children first, then birth date)
           if (aIsSibling && bIsSibling) {
             // Calculate the "weight" of each sibling based on their children and descendants
@@ -388,10 +376,10 @@
             }
             
             // If equal family size, sort by birth date (earlier on left)
-=======
+
           // If both are siblings, sort by birth date
           if (aIsSibling && bIsSibling) {
->>>>>>> b3d66da7
+
             const aDate = a.member.birth_date || '1900-01-01';
             const bDate = b.member.birth_date || '1900-01-01';
             return aDate.localeCompare(bDate);
@@ -413,9 +401,9 @@
             }
           }
           
-<<<<<<< HEAD
+
           // For any remaining cases, sort by birth date to ensure consistent ordering
-=======
+
           // Special case: If Billy and Christine are in the same family unit, put Billy first
           if (a.member.first_name === 'Billy' && b.member.first_name === 'Christine') return -1;
           if (a.member.first_name === 'Christine' && b.member.first_name === 'Billy') return 1;
@@ -478,12 +466,11 @@
       if (roots.length === 0 && group.length > 0) {
         // If no clear root, pick the person with the earliest birth date
         const sortedByAge = [...group].sort((a, b) => {
->>>>>>> b3d66da7
+
           const aDate = a.member.birth_date || '1900-01-01';
           const bDate = b.member.birth_date || '1900-01-01';
           return aDate.localeCompare(bDate);
         });
-<<<<<<< HEAD
         
         familyUnits.push(familyUnit);
       });
@@ -705,7 +692,7 @@
       totalLayoutWidth += groupWidth;
     });
     // --- END RECURSIVE TREE LAYOUT WITH SIBLING GROUPING --
-=======
+
         roots.push(sortedByAge[0]);
       }
       
@@ -719,7 +706,6 @@
       totalLayoutWidth += groupWidth;
     });
     // --- END RECURSIVE TREE LAYOUT WITH SIBLING GROUPING ---
->>>>>>> b3d66da7
 
     return Array.from(nodeMap.values());
   }, [familyMembers, relationships, relationshipMap]);
@@ -835,7 +821,6 @@
     event.stopPropagation();
     event.preventDefault();
     
-<<<<<<< HEAD
     // Prevent the touch from triggering panning
     if ('touches' in event) {
       setIsDragging(false);
@@ -852,14 +837,11 @@
     }
     
     // Desktop positioning logic
-=======
     // Get the bounding rect of the container
->>>>>>> b3d66da7
     const container = document.querySelector('.family-tree-container') as HTMLElement;
     const svgRect = svgRef.current?.getBoundingClientRect();
     const containerRect = container?.getBoundingClientRect();
     if (!svgRect || !containerRect) return;
-<<<<<<< HEAD
 
     // Handle both mouse and touch events
     let clientX: number, clientY: number;
@@ -872,8 +854,6 @@
       clientX = event.clientX;
       clientY = event.clientY;
     }
-=======
->>>>>>> b3d66da7
 
     const popupWidth = 380;
     const popupHeight = 600;
@@ -1058,11 +1038,8 @@
         onMouseMove={handleMouseMove}
         onMouseUp={handleMouseUp}
         onMouseLeave={handleMouseUp}
-<<<<<<< HEAD
         onTouchStart={handleTouchStart}
         onTouchEnd={handleTouchEnd}
-=======
->>>>>>> b3d66da7
         style={{ userSelect: 'none' }}
       >
         <defs>
